#*******************************************************************************
#*   (c) 2019 Zondax GmbH
#*
#*  Licensed under the Apache License, Version 2.0 (the "License");
#*  you may not use this file except in compliance with the License.
#*  You may obtain a copy of the License at
#*
#*      http://www.apache.org/licenses/LICENSE-2.0
#*
#*  Unless required by applicable law or agreed to in writing, software
#*  distributed under the License is distributed on an "AS IS" BASIS,
#*  WITHOUT WARRANTIES OR CONDITIONS OF ANY KIND, either express or implied.
#*  See the License for the specific language governing permissions and
#*  limitations under the License.
#********************************************************************************

# We use BOLOS_SDK to determine the development environment that is being used
# BOLOS_SDK IS  DEFINED	 	We use the plain Makefile for Ledger
# BOLOS_SDK NOT DEFINED		We use a containerized build approach

TESTS_JS_PACKAGE = "@zondax/ledger-tezos"
TESTS_JS_DIR = $(CURDIR)/js

DOCKER_LEGACY_APP_SRC=/project/legacy
DOCKER_LEGACY_APP_BIN=$(DOCKER_LEGACY_APP_SRC)/bin/app.elf

ifeq ($(BOLOS_SDK),)
	# TODO: use earthly here
	include $(CURDIR)/rust/app/refactor/dockerized_build.mk

lint:
	cd rust && cargo fmt

both:
	$(MAKE)
	BAKING=tezos_baking $(MAKE)

test_vectors:
	cd zemu && \
<<<<<<< HEAD
		yarn test-vectors-generate activation
=======
		yarn test-vectors-generate legacy && \
		yarn test-vectors-generate delegation && \
		yarn test-vectors-generate reveal && \
		yarn test-vectors-generate ballot && \
		yarn test-vectors-generate proposals && \
		yarn test-vectors-generate endorsement && \
		yarn test-vectors-generate seed && \
		yarn test-vectors-generate origination
>>>>>>> fc3f383c
	$(MAKE) -C rust test_vectors

.PHONY: legacy legacy_wallet legacy_baking legacy_impl
legacy:
	$(MAKE) clean_legacy
	$(MAKE) legacy_baking
	$(MAKE) clean_legacy
	$(MAKE) legacy_wallet

legacy_impl:
	$(call run_docker,$(DOCKER_BOLOS_SDKS),make -j $(NPROC) -C $(DOCKER_LEGACY_APP_SRC))

legacy_wallet:
	- mkdir -p legacy/output || true
	BAKING=tezos_wallet $(MAKE) legacy_impl
	mv legacy/bin/app.elf legacy/output/app.elf

legacy_baking:
	- mkdir -p legacy/output || true
	BAKING=tezos_baking $(MAKE) legacy_impl
	mv legacy/bin/app.elf legacy/output/app_baking.elf

.PHONY: clean_legacy
clean_legacy:
	$(call run_docker,$(DOCKER_BOLOS_SDKS), make -C $(DOCKER_LEGACY_APP_SRC) clean)

test_all:
	make rust_test
	make zemu_install
	make clean_build
	BAKING=yes make
	make
	make legacy
	make zemu_test

else
default:
	$(MAKE) -C rust/app

generate:
	$(MAKE) -C rust generate

both:
	$(MAKE)
	BAKING=tezos_baking $(MAKE)

.PHONY: legacy
legacy:
	- mkdir -p legacy/output || true
	$(MAKE) -C legacy clean
	APP=tezos_wallet $(MAKE) -C legacy
	$(MAKE) -C legacy clean
	APP=tezos_baking $(MAKE) -C legacy
%:
	$(info "Calling app Makefile for target $@")
	COIN=$(COIN) $(MAKE) -C rust/app $@
endif<|MERGE_RESOLUTION|>--- conflicted
+++ resolved
@@ -37,9 +37,6 @@
 
 test_vectors:
 	cd zemu && \
-<<<<<<< HEAD
-		yarn test-vectors-generate activation
-=======
 		yarn test-vectors-generate legacy && \
 		yarn test-vectors-generate delegation && \
 		yarn test-vectors-generate reveal && \
@@ -47,8 +44,8 @@
 		yarn test-vectors-generate proposals && \
 		yarn test-vectors-generate endorsement && \
 		yarn test-vectors-generate seed && \
+    yarn test-vectors-generate activation && \
 		yarn test-vectors-generate origination
->>>>>>> fc3f383c
 	$(MAKE) -C rust test_vectors
 
 .PHONY: legacy legacy_wallet legacy_baking legacy_impl
